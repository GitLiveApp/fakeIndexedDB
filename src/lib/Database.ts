import FDBDatabase from "../FDBDatabase.js";
import FDBTransaction from "../FDBTransaction.js";
import ObjectStore from "./ObjectStore.js";

// http://www.w3.org/TR/2015/REC-IndexedDB-20150108/#dfn-database
class Database {
    public deletePending = false;
    public readonly transactions: FDBTransaction[] = [];
    public readonly rawObjectStores: Map<string, ObjectStore> = new Map();
    public connections: FDBDatabase[] = [];

    public readonly name: string;
    public version: number;

    constructor(name: string, version: number) {
        this.name = name;
        this.version = version;

        this.processTransactions = this.processTransactions.bind(this);
    }

    public processTransactions() {
<<<<<<< HEAD
        setImmediate(() => {
            const anyRunning = this.transactions.some((transaction) => {
=======
        setTimeout(() => {
            const anyRunning = this.transactions.some(transaction => {
>>>>>>> 17c15473
                return (
                    transaction._started && transaction._state !== "finished"
                );
            });

            if (!anyRunning) {
                const next = this.transactions.find((transaction) => {
                    return (
                        !transaction._started &&
                        transaction._state !== "finished"
                    );
                });

                if (next) {
                    next.addEventListener("complete", this.processTransactions);
                    next.addEventListener("abort", this.processTransactions);
                    next._start();
                }
            }
        });
    }
}

export default Database;<|MERGE_RESOLUTION|>--- conflicted
+++ resolved
@@ -20,13 +20,8 @@
     }
 
     public processTransactions() {
-<<<<<<< HEAD
-        setImmediate(() => {
+        setTimeout(() => {
             const anyRunning = this.transactions.some((transaction) => {
-=======
-        setTimeout(() => {
-            const anyRunning = this.transactions.some(transaction => {
->>>>>>> 17c15473
                 return (
                     transaction._started && transaction._state !== "finished"
                 );
