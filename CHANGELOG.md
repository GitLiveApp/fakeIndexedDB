--- conflicted
+++ resolved
@@ -1,4 +1,3 @@
-<<<<<<< HEAD
 # 4.0.0 (beta)
 
 - #23 - TypeScript support! As of version 4, fake-indexeddb includes TypeScript types. As you can see in types.d.ts, it's just using TypeScript's built-in IndexedDB types, rather than generating types from the fake-indexeddb code base. The reason I did this is for compatibility with your application code that may already be using TypeScript's IndexedDB types, so if I used something different for fake-indexeddb, it could lead to spurious type errors. In theory this could lead to other errors if there are differences between Typescript's IndexedDB types and fake-indexeddb's API, but currently I'm not aware of any difference.
@@ -23,11 +22,10 @@
 - Also related to the ES modules change, support for old versions of Node.js is dropped. Specifically, the supported versions of Node.js are now `^12.20.0 || ^14.13.1 || >=16.0.0`, based on [this recommendation](https://gist.github.com/sindresorhus/a39789f98801d908bbc7ff3ecc99d99c).
 
 - #66 - Removed `Array` properties (like `includes`, `sort`, etc.) from the internal `FakeDOMStringList` class, which is used for parts of IndexedDB that return a `DOMStringList` which is a weird old thing that is kind of like an array but has many fewer properties. As described in #66, leaving that extra `Array` stuff led to the possibility your tests would pass but your application would crash. If you were relying on these non-standard properties in your tests but carefully not using them in your application code, this is a breaking change. This likely affects very few people.
-=======
+
 # 3.1.4 (2021-10-11)
 
 - #67 - Fixed compatibility with jsdom by replacing all uses of `setImmedaite` with `setTimeout`.
->>>>>>> 0dd50f24
 
 # 3.1.3 (2021-06-19)
 
